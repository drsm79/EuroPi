--- conflicted
+++ resolved
@@ -11,14 +11,9 @@
 OLED_WIDTH = 128
 OLED_HEIGHT = 32
 
-MAX_UINT16 = 65535
+MAX_UINT16 = 65536
 MAX_UINT12 = 4096
 
-<<<<<<< HEAD
-        
-=======
-
->>>>>>> aaf81921
 #General use functions
 def clamp(value, low, high): #Returns a value that is no lower than 'low' and no higher than 'high'
     return max(min(value, high), low)
@@ -144,16 +139,6 @@
 class Knob: #Class used to read the knob positions
     def __init__(self, pin):
         self.input = ADC(Pin(pin)) #The knobs are 'read' by analogue to digital converters
-<<<<<<< HEAD
-        
-    def percent(self, samples=256):
-        return 1 - (sample_adc(self.input, samples) / MAX_UINT12) #Provide the knob's position as a float value between 0.0 and 1.0
-    
-    def read_position(self, steps=100, samples=256): #Returns an int in the range of steps based on knob position.
-        if not isinstance(steps, int):
-            raise Exception("Please only use integer type with the read_position method")
-        return round(self.percent() * steps) #If an integer is used, return a value from 0-integer based on the knob position
-=======
 
     def unit_interval(self, samples=256):
         return 1 - (sample_adc(self.input, samples) / MAX_UINT12) #Provide the knob's position as a float value between 0.0 and 1.0
@@ -170,7 +155,6 @@
                 return int(rounded)
             else:
                 return rounded #Otherwise return as a rounded float
->>>>>>> aaf81921
 
     def choice(self, values, samples=256):
         if not isinstance(values, list):
@@ -271,4 +255,4 @@
     with open('lib/calibration.txt', 'w') as file:
         file.write(str(input_multiplier) + '\n' + str(input_offset) + '\n' + str(output_multiplier))
 
-    oled.centre_text('Calibration\ncomplete!')
+    oled.centre_text('Calibration\ncomplete!')