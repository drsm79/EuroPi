--- conflicted
+++ resolved
@@ -59,11 +59,7 @@
 |handler|Define the callback function to call when a rising edge is detected|function
 |handler_falling|Define the callback function to call when a falling edge is detected|function
 |reset_handler|Detach the handler method from the Pin IRQ|
-<<<<<<< HEAD
 |last_triggered|Return the duration in milliseconds from the start of the last trigger.|
-=======
-|last_triggered|Return the duration in milliseconds since the last trigger.|
->>>>>>> 175f1db9
 
 To use the handler method, you simply define whatever you want to happen when a button or the digital input is triggered, and then use x.handler(new_function). Do not include the brackets for the function, and replace the 'x' in the example with the name of your input, either b1, b2, or din.
 
